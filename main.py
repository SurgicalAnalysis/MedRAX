import os
import warnings
from typing import *
from dotenv import load_dotenv
from transformers import logging

from langgraph.checkpoint.memory import MemorySaver
from langchain_openai import ChatOpenAI
from langgraph.checkpoint.memory import MemorySaver
from langchain_openai import ChatOpenAI

from interface import create_demo
from medrax.agent import *
from medrax.tools import *
from medrax.utils import *

warnings.filterwarnings("ignore")
logging.set_verbosity_error()
_ = load_dotenv()


def initialize_agent(
    prompt_file,
    tools_to_use=None,
    model_dir="/model-weights",
    temp_dir="temp",
    device="cuda",
    model="chatgpt-4o-latest",
    temperature=0.7,
    top_p=0.95,
<<<<<<< HEAD
    rag_config=None,
=======
    openai_kwargs={}
>>>>>>> 68571c94
):
    """Initialize the MedRAX agent with specified tools and configuration.

    Args:
        prompt_file (str): Path to file containing system prompts
        tools_to_use (List[str], optional): List of tool names to initialize. If None, all tools are initialized.
        model_dir (str, optional): Directory containing model weights. Defaults to "/model-weights".
        temp_dir (str, optional): Directory for temporary files. Defaults to "temp".
        device (str, optional): Device to run models on. Defaults to "cuda".
        model (str, optional): Model to use. Defaults to "chatgpt-4o-latest".
        temperature (float, optional): Temperature for the model. Defaults to 0.7.
        top_p (float, optional): Top P for the model. Defaults to 0.95.
<<<<<<< HEAD
        rag_config (RAGConfig, optional): Configuration for the RAG tool. Defaults to None.
=======
        openai_kwargs (dict, optional): Additional keyword arguments for OpenAI API, such as API key and base URL.
>>>>>>> 68571c94

    Returns:
        Tuple[Agent, Dict[str, BaseTool]]: Initialized agent and dictionary of tool instances
    """
    prompts = load_prompts_from_file(prompt_file)
    prompt = prompts["MEDICAL_ASSISTANT"]

    all_tools = {
        "ChestXRayClassifierTool": lambda: ChestXRayClassifierTool(device=device),
        "ChestXRaySegmentationTool": lambda: ChestXRaySegmentationTool(device=device),
        "LlavaMedTool": lambda: LlavaMedTool(cache_dir=model_dir, device=device, load_in_8bit=True),
        "XRayVQATool": lambda: XRayVQATool(cache_dir=model_dir, device=device),
        "ChestXRayReportGeneratorTool": lambda: ChestXRayReportGeneratorTool(
            cache_dir=model_dir, device=device
        ),
        "XRayPhraseGroundingTool": lambda: XRayPhraseGroundingTool(
            cache_dir=model_dir, temp_dir=temp_dir, load_in_8bit=True, device=device
        ),
        "ChestXRayGeneratorTool": lambda: ChestXRayGeneratorTool(
            model_path=f"{model_dir}/roentgen", temp_dir=temp_dir, device=device
        ),
        "ImageVisualizerTool": lambda: ImageVisualizerTool(),
        "DicomProcessorTool": lambda: DicomProcessorTool(temp_dir=temp_dir),
        "MedicalRAGTool": lambda: RAGTool(config=rag_config),
    }

    # Initialize only selected tools or all if none specified
    tools_dict = {}
    tools_to_use = tools_to_use or all_tools.keys()
    for tool_name in tools_to_use:
        if tool_name in all_tools:
            tools_dict[tool_name] = all_tools[tool_name]()

    checkpointer = MemorySaver()
    model = ChatOpenAI(model=model, temperature=temperature, top_p=top_p, **openai_kwargs)
    agent = Agent(
        model,
        tools=list(tools_dict.values()),
        log_tools=True,
        log_dir="logs",
        system_prompt=prompt,
        checkpointer=checkpointer,
    )

    print("Agent initialized")
    return agent, tools_dict


if __name__ == "__main__":
    """
    This is the main entry point for the MedRAX application.
    It initializes the agent with the selected tools and creates the demo.
    """
    print("Starting server...")

    # Example: initialize with only specific tools
    # Here three tools are commented out, you can uncomment them to use them
    selected_tools = [
        "ImageVisualizerTool",
        "DicomProcessorTool",
        "ChestXRayClassifierTool",
        "ChestXRaySegmentationTool",
        "ChestXRayReportGeneratorTool",
        "XRayVQATool",
        "LlavaMedTool",
        "XRayPhraseGroundingTool",
        "ChestXRayGeneratorTool",
        "MedicalRAGTool",
    ]

<<<<<<< HEAD
    rag_config = RAGConfig(
        model="command-a-03-2025",
        temperature=0.7,
        persist_dir="medrax/rag/vectorDB",  # Change this to the target path of the vector database
        chunk_size=1000,
        chunk_overlap=100,
        retriever_k=3,
        docs_dir="medrax/rag/docs",  # Change this to the path of the documents for RAG
    )
=======
    # Collect the ENV variables
    openai_kwargs = {}
    if api_key := os.getenv("OPENAI_API_KEY"):
        openai_kwargs["api_key"] = api_key

    if base_url := os.getenv("OPENAI_BASE_URL"):
        openai_kwargs["base_url"] = base_url
>>>>>>> 68571c94

    agent, tools_dict = initialize_agent(
        "medrax/docs/system_prompts.txt",
        tools_to_use=selected_tools,
        model_dir="/model-weights",  # Change this to the path of the model weights
        temp_dir="temp",  # Change this to the path of the temporary directory
        device="cuda:2",  # Change this to the device you want to use
        model="gpt-4o",  # Change this to the model you want to use, e.g. gpt-4o-mini
        temperature=0.7,
        top_p=0.95,
        openai_kwargs=openai_kwargs
    )
    demo = create_demo(agent, tools_dict)

    demo.launch(server_name="0.0.0.0", server_port=8686, share=True)<|MERGE_RESOLUTION|>--- conflicted
+++ resolved
@@ -1,11 +1,20 @@
+"""
+MedRAX Application Main Module
+
+This module serves as the entry point for the MedRAX medical imaging AI assistant.
+It provides functionality to initialize an AI agent with various medical imaging tools
+and launch a web interface for interacting with the system.
+
+The system uses OpenAI's language models for reasoning and can be configured
+with different model weights, tools, and parameters.
+"""
+
 import os
 import warnings
-from typing import *
+from typing import Dict, List, Optional, Tuple, Any
 from dotenv import load_dotenv
 from transformers import logging
 
-from langgraph.checkpoint.memory import MemorySaver
-from langchain_openai import ChatOpenAI
 from langgraph.checkpoint.memory import MemorySaver
 from langchain_openai import ChatOpenAI
 
@@ -14,26 +23,26 @@
 from medrax.tools import *
 from medrax.utils import *
 
+# Suppress unnecessary warnings and logging
 warnings.filterwarnings("ignore")
 logging.set_verbosity_error()
+
+# Load environment variables from .env file
 _ = load_dotenv()
 
 
 def initialize_agent(
-    prompt_file,
-    tools_to_use=None,
-    model_dir="/model-weights",
-    temp_dir="temp",
-    device="cuda",
-    model="chatgpt-4o-latest",
-    temperature=0.7,
-    top_p=0.95,
-<<<<<<< HEAD
-    rag_config=None,
-=======
-    openai_kwargs={}
->>>>>>> 68571c94
-):
+    prompt_file: str,
+    tools_to_use: Optional[List[str]] = None,
+    model_dir: str = "/model-weights",
+    temp_dir: str = "temp",
+    device: str = "cuda",
+    model: str = "gpt-4o",
+    temperature: float = 0.7,
+    top_p: float = 0.95,
+    rag_config: Optional[RAGConfig] = None,
+    openai_kwargs: Dict[str, Any] = {},
+) -> Tuple[Agent, Dict[str, BaseTool]]:
     """Initialize the MedRAX agent with specified tools and configuration.
 
     Args:
@@ -45,19 +54,18 @@
         model (str, optional): Model to use. Defaults to "chatgpt-4o-latest".
         temperature (float, optional): Temperature for the model. Defaults to 0.7.
         top_p (float, optional): Top P for the model. Defaults to 0.95.
-<<<<<<< HEAD
         rag_config (RAGConfig, optional): Configuration for the RAG tool. Defaults to None.
-=======
         openai_kwargs (dict, optional): Additional keyword arguments for OpenAI API, such as API key and base URL.
->>>>>>> 68571c94
 
     Returns:
         Tuple[Agent, Dict[str, BaseTool]]: Initialized agent and dictionary of tool instances
     """
+    # Load system prompts from file
     prompts = load_prompts_from_file(prompt_file)
     prompt = prompts["MEDICAL_ASSISTANT"]
 
-    all_tools = {
+    # Define all available tools with their initialization functions
+    all_tools: Dict[str, callable] = {
         "ChestXRayClassifierTool": lambda: ChestXRayClassifierTool(device=device),
         "ChestXRaySegmentationTool": lambda: ChestXRaySegmentationTool(device=device),
         "LlavaMedTool": lambda: LlavaMedTool(cache_dir=model_dir, device=device, load_in_8bit=True),
@@ -77,14 +85,19 @@
     }
 
     # Initialize only selected tools or all if none specified
-    tools_dict = {}
+    tools_dict: Dict[str, BaseTool] = {}
     tools_to_use = tools_to_use or all_tools.keys()
     for tool_name in tools_to_use:
         if tool_name in all_tools:
             tools_dict[tool_name] = all_tools[tool_name]()
 
+    # Set up checkpointing for conversation state
     checkpointer = MemorySaver()
+
+    # Initialize the language model
     model = ChatOpenAI(model=model, temperature=temperature, top_p=top_p, **openai_kwargs)
+
+    # Create the agent with the specified model, tools, and configuration
     agent = Agent(
         model,
         tools=list(tools_dict.values()),
@@ -93,8 +106,8 @@
         system_prompt=prompt,
         checkpointer=checkpointer,
     )
+    print("Agent initialized")
 
-    print("Agent initialized")
     return agent, tools_dict
 
 
@@ -105,24 +118,25 @@
     """
     print("Starting server...")
 
-    # Example: initialize with only specific tools
-    # Here three tools are commented out, you can uncomment them to use them
+    # Define which tools to use in the application
+    # Each tool provides specific medical imaging functionality
     selected_tools = [
-        "ImageVisualizerTool",
-        "DicomProcessorTool",
-        "ChestXRayClassifierTool",
-        "ChestXRaySegmentationTool",
-        "ChestXRayReportGeneratorTool",
-        "XRayVQATool",
-        "LlavaMedTool",
-        "XRayPhraseGroundingTool",
-        "ChestXRayGeneratorTool",
-        "MedicalRAGTool",
+        "ImageVisualizerTool",  # For displaying images in the UI
+        "DicomProcessorTool",  # For processing DICOM medical image files
+        "ChestXRayClassifierTool",  # For classifying chest X-ray images
+        "ChestXRaySegmentationTool",  # For segmenting anatomical regions in chest X-rays
+        "ChestXRayReportGeneratorTool",  # For generating medical reports from X-rays
+        "XRayVQATool",  # For visual question answering on X-rays
+        "LlavaMedTool",  # For multimodal medical image understanding
+        "XRayPhraseGroundingTool",  # For locating described features in X-rays
+        "ChestXRayGeneratorTool",  # For generating synthetic chest X-rays
+        "MedicalRAGTool",  # For retrieval-augmented generation with medical knowledge
     ]
 
-<<<<<<< HEAD
+    # Configure the Retrieval Augmented Generation (RAG) system
+    # This allows the agent to access and use medical knowledge documents
     rag_config = RAGConfig(
-        model="command-a-03-2025",
+        model="command-a-03-2025",  # Set COHERE_API_KEY in .env
         temperature=0.7,
         persist_dir="medrax/rag/vectorDB",  # Change this to the target path of the vector database
         chunk_size=1000,
@@ -130,27 +144,29 @@
         retriever_k=3,
         docs_dir="medrax/rag/docs",  # Change this to the path of the documents for RAG
     )
-=======
-    # Collect the ENV variables
-    openai_kwargs = {}
+
+    # Prepare OpenAI API configuration from environment variables
+    openai_kwargs: Dict[str, str] = {}
     if api_key := os.getenv("OPENAI_API_KEY"):
         openai_kwargs["api_key"] = api_key
 
     if base_url := os.getenv("OPENAI_BASE_URL"):
         openai_kwargs["base_url"] = base_url
->>>>>>> 68571c94
 
+    # Initialize the agent with all configured components
     agent, tools_dict = initialize_agent(
-        "medrax/docs/system_prompts.txt",
+        "medrax/docs/system_prompts.txt",  # File containing system instructions
         tools_to_use=selected_tools,
         model_dir="/model-weights",  # Change this to the path of the model weights
         temp_dir="temp",  # Change this to the path of the temporary directory
-        device="cuda:2",  # Change this to the device you want to use
+        device="cuda",  # Change this to the device you want to use
         model="gpt-4o",  # Change this to the model you want to use, e.g. gpt-4o-mini
         temperature=0.7,
         top_p=0.95,
-        openai_kwargs=openai_kwargs
+        rag_config=rag_config,
+        openai_kwargs=openai_kwargs,
     )
+
+    # Create and launch the web interface
     demo = create_demo(agent, tools_dict)
-
-    demo.launch(server_name="0.0.0.0", server_port=8686, share=True)+    demo.launch(server_name="0.0.0.0", server_port=8585, share=True)